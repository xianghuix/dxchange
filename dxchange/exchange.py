--- conflicted
+++ resolved
@@ -61,14 +61,11 @@
 import re
 import fnmatch
 import logging
-<<<<<<< HEAD
 import dxchange.reader   as dxreader
 import matplotlib.pyplot as plt
 from itertools import cycle
-=======
 import dxchange.reader as dxreader
 import glob
->>>>>>> 2b3daf18
 
 __authors__ = "Doga Gursoy, Luis Barroso-Luque, Francesco De Carlo"
 __copyright__ = "Copyright (c) 2015-2016, UChicago Argonne, LLC."
