--- conflicted
+++ resolved
@@ -690,11 +690,7 @@
     dark = dxreader.read_hdf5(fname, dark_grp, slc=(None, sino))
     theta = dxreader.read_hdf5(fname, theta_grp, slc=None)
 
-<<<<<<< HEAD
-    if theta is None:
-=======
     if (theta is None):
->>>>>>> 728e34e3
         pass
     else:
         theta = theta * np.pi / 180.
